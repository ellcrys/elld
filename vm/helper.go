--- conflicted
+++ resolved
@@ -1,18 +1,16 @@
 package vm
 
 import (
-<<<<<<< HEAD
+	"context"
 	"fmt"
-=======
-	"context"
-	"os/exec"
 
 	"github.com/thoas/go-funk"
 
 	"github.com/docker/docker/client"
+	"github.com/franela/goreq"
 )
 
-var dockerCmd *exec.Cmd
+const gitURL = "https://raw.githubusercontent.com/ellcrys/vm-dockerfile"
 
 // dockerAlive checks whether docker server is alive
 func dockerAlive() error {
@@ -33,36 +31,6 @@
 	return cli.Close()
 }
 
-// getDockerFile downloads a DockerFile
-func getDockerFile(version string) {
-	// https://raw.githubusercontent.com/ellcrys/vm-dockerfile/c0879257e8136bf13b4fceb5651f751b806782a7/Dockerfile	
-}
-
-//HasDocker checks if system has docker installed
-// func HasDocker() bool {
-
-// 	//docker -v command
-// 	dockerCmd = exec.Command("docker", "-v")
-
-// 	var stdout, stderr []byte
-// 	var errStdout, errStderr error
-// 	stdoutIn, _ := dockerCmd.StdoutPipe()
-// 	stderrIn, _ := dockerCmd.StderrPipe()
-
-// 	//exec command
-// 	dockerCmd.Start()
-
-// 	//Capture stdout
-// 	go func() {
-// 		stdout, errStdout = Capture(os.Stdout, stdoutIn)
-// 	}()
->>>>>>> 418530b4
-
-	"github.com/franela/goreq"
-)
-
-const gitURL = "https://raw.githubusercontent.com/ellcrys/vm-dockerfile"
-
 //getDockerFile fetches Dockerfile from github.
 func getDockerFile(version string) (*goreq.Response, error) {
 	commitURI := fmt.Sprintf("%s/%s/Dockerfile", gitURL, version)
