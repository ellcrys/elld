package vm

import (
	"sync"

<<<<<<< HEAD
=======
	"github.com/ellcrys/druid/blockcode"
>>>>>>> 35ea85ef
	"github.com/ellcrys/druid/wire"
)

// Block defines an interface for a block
type Block interface {
	GetTransactions() []*wire.Transaction
}

// Blockchain interface defines a structure for accessing the blockchain
// and all its primitives.
type Blockchain interface {
	GetBlockCode(address string) blockcode.Blockcode
}

// LangBuilder determines the interface of the language builder
type LangBuilder interface {
	GetRunScript() []string
	Build(mtx *sync.Mutex) ([]byte, error)
}<|MERGE_RESOLUTION|>--- conflicted
+++ resolved
@@ -3,10 +3,7 @@
 import (
 	"sync"
 
-<<<<<<< HEAD
-=======
 	"github.com/ellcrys/druid/blockcode"
->>>>>>> 35ea85ef
 	"github.com/ellcrys/druid/wire"
 )
 
