--- conflicted
+++ resolved
@@ -122,27 +122,12 @@
   subpackages:
   - compute/v1
 - package: gopkg.in/yaml.v2
-<<<<<<< HEAD
-- package: github.com/sirupsen/logrus
-  version: master
-  repo: git@github.com:/sirupsen/logrus
-  vcs: git
-- package: gopkg.in/oleiade/lane.v1
-  version: ^1.0.0
-- package: github.com/shopspring/decimal
-- package: github.com/c-bata/go-prompt
-- package: github.com/robertkrimen/otto
-- package: github.com/fatih/color
-- package: github.com/segmentio/go-prompt
-- package: github.com/dustin/go-humanize
-=======
 - package: github.com/jinzhu/configor
 - package: github.com/ellcrys/go-libp2p-crypto
 - package: github.com/btcsuite/btcutil
   subpackages:
   - base85
 - package: github.com/Sirupsen/logrus
->>>>>>> 49b5de86
 testImport:
 - package: github.com/onsi/ginkgo
   version: v1.4.0
