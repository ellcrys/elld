--- conflicted
+++ resolved
@@ -1,6 +1,5 @@
 package: github.com/ellcrys/druid
 import:
-- package: github.com/sirupsen/logrus
 - package: github.com/btcsuite/btcutil
   subpackages:
   - base58
@@ -45,10 +44,6 @@
 - package: golang.org/x/net
   subpackages:
   - context
-<<<<<<< HEAD
-- package: google.golang.org/grpc
-  version: v1.11.3
-=======
   - html
   - html/atom
   - html/charset
@@ -143,7 +138,6 @@
 - package: github.com/fatih/color
 - package: github.com/segmentio/go-prompt
 - package: github.com/dustin/go-humanize
->>>>>>> 8089b2cd
 testImport:
 - package: github.com/onsi/ginkgo
   version: v1.4.0
